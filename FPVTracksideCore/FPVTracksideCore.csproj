--- conflicted
+++ resolved
@@ -7,15 +7,10 @@
     <Platforms>x64;AnyCPU</Platforms>
     <StartupObject />
 	  <usewpf>true</usewpf>
-<<<<<<< HEAD
 	  <Version>2.1.0.4</Version>
 	  <RuntimeIdentifier>win-x64</RuntimeIdentifier>
 	  <SelfContained>true</SelfContained>
 	  <EnableWindowsTargeting>true</EnableWindowsTargeting>
-=======
-	  <Version>2.0.70.4</Version>
-	  
->>>>>>> c99556a6
 	  <PublishReadyToRun>false</PublishReadyToRun>
 	  <TieredCompilation>false</TieredCompilation>
 	  <EnableCompressionInSingleFile>false</EnableCompressionInSingleFile>
