<Project Sdk="Microsoft.NET.Sdk">
	<PropertyGroup>
		<OutputType>WinExe</OutputType>
		<TargetFramework>net9.0-windows</TargetFramework>
		<ApplicationIcon />
		<Platforms>x64</Platforms>
		<StartupObject />
<<<<<<< HEAD
		<Version>2.1.0.3</Version>
=======
		<Version>2.0.70.4</Version>
>>>>>>> c99556a6
		<UseWPF>true</UseWPF>
		<UseWindowsForms>true</UseWindowsForms>
		
		<Self-Contained>false</Self-Contained>
	</PropertyGroup>
	<ItemGroup>
	  <PackageReference Include="Unofficial.Microsoft.mshtml" Version="7.0.3300" NoWarn ="NU1701" />
	</ItemGroup>

	<ItemGroup>
	  <ProjectReference Include="..\Tools\Tools.csproj" />
	</ItemGroup>
</Project><|MERGE_RESOLUTION|>--- conflicted
+++ resolved
@@ -5,11 +5,7 @@
 		<ApplicationIcon />
 		<Platforms>x64</Platforms>
 		<StartupObject />
-<<<<<<< HEAD
 		<Version>2.1.0.3</Version>
-=======
-		<Version>2.0.70.4</Version>
->>>>>>> c99556a6
 		<UseWPF>true</UseWPF>
 		<UseWindowsForms>true</UseWindowsForms>
 		
