<Project Sdk="Microsoft.NET.Sdk">
  <PropertyGroup>
    <OutputType>WinExe</OutputType>
    <TargetFramework>net9.0</TargetFramework>
    <RollForward>Major</RollForward>
    <PublishReadyToRun>false</PublishReadyToRun>
    <TieredCompilation>false</TieredCompilation>
    <ImplicitUsings>true</ImplicitUsings>
    <Version>2.1.0.4</Version>
    <Platforms>AnyCPU;x64</Platforms>
    <RuntimeIdentifiers>osx-arm64;osx-x64</RuntimeIdentifiers>
  </PropertyGroup>
  <ItemGroup>
    <Content Include="ffmpeg\ffmpeg-arm">
      <CopyToOutputDirectory>PreserveNewest</CopyToOutputDirectory>
    </Content>
    <Content Include="ffmpeg\ffprobe">
      <CopyToOutputDirectory>PreserveNewest</CopyToOutputDirectory>
    </Content>
    <Content Include="ffmpeg\ffmpeg-intel">
      <CopyToOutputDirectory>PreserveNewest</CopyToOutputDirectory>
    </Content>
    <Content Include="bitmapfonts\**">
      <CopyToOutputDirectory>PreserveNewest</CopyToOutputDirectory>
    </Content>
  </ItemGroup>
  <ItemGroup>
<<<<<<< HEAD
    <Content Include="AppIcon.icns">
      <CopyToOutputDirectory>Always</CopyToOutputDirectory>
    </Content>
  </ItemGroup>
  <ItemGroup>
    <PackageReference Include="MonoGame.Framework.DesktopGL" Version="3.8.1.303" />
=======
    <PackageReference Include="MonoGame.Framework.DesktopGL" Version="3.8.4" />
>>>>>>> c99556a6
  </ItemGroup>
  <ItemGroup>
    <ProjectReference Include="..\Compositor\Composition.csproj" />
    <ProjectReference Include="..\ImageServer\ImageServer.csproj" />
    <ProjectReference Include="..\UI\UI.csproj" />
    <ProjectReference Include="..\ffmpegMediaPlatform\FfmpegMediaPlatform.csproj" />
    <ProjectReference Include="..\DB\DB.csproj" />
  </ItemGroup>
  <!-- Copy FFmpeg native libraries -->
  <ItemGroup>
    <!-- Copy macOS libraries for all Mac builds (ARM64 compatible) -->
    <None Include="..\ffmpegMediaPlatform\ffmpeg-libs\macos\*.dylib">
      <CopyToOutputDirectory>PreserveNewest</CopyToOutputDirectory>
      <Link>ffmpeg-libs\macos\%(Filename)%(Extension)</Link>
    </None>
  </ItemGroup>
  <Target Name="RestoreDotnetTools" BeforeTargets="Restore">
    <Message Text="Restoring dotnet tools" Importance="High" />
    <Exec Command="dotnet tool restore" />
  </Target>
  <Target Name="FixMacIcon" AfterTargets="Build" Condition="'$(OS)' == 'Unix'">
    <Message Text="Fixing Mac app icon configuration" Importance="High" />
    <Exec Command="chmod +x $(ProjectDir)fix-icon.sh" />
    <Exec Command="$(ProjectDir)fix-icon.sh &quot;$(OutputPath)FPV Trackside Core.app&quot; &quot;$(ProjectDir)AppIcon.icns&quot;" />
  </Target>
</Project><|MERGE_RESOLUTION|>--- conflicted
+++ resolved
@@ -1,12 +1,12 @@
 <Project Sdk="Microsoft.NET.Sdk">
   <PropertyGroup>
     <OutputType>WinExe</OutputType>
-    <TargetFramework>net9.0</TargetFramework>
+    <TargetFramework>net6.0</TargetFramework>
     <RollForward>Major</RollForward>
     <PublishReadyToRun>false</PublishReadyToRun>
     <TieredCompilation>false</TieredCompilation>
     <ImplicitUsings>true</ImplicitUsings>
-    <Version>2.1.0.4</Version>
+    <Version>2.1.0.3</Version>
     <Platforms>AnyCPU;x64</Platforms>
     <RuntimeIdentifiers>osx-arm64;osx-x64</RuntimeIdentifiers>
   </PropertyGroup>
@@ -25,16 +25,12 @@
     </Content>
   </ItemGroup>
   <ItemGroup>
-<<<<<<< HEAD
     <Content Include="AppIcon.icns">
       <CopyToOutputDirectory>Always</CopyToOutputDirectory>
     </Content>
   </ItemGroup>
   <ItemGroup>
     <PackageReference Include="MonoGame.Framework.DesktopGL" Version="3.8.1.303" />
-=======
-    <PackageReference Include="MonoGame.Framework.DesktopGL" Version="3.8.4" />
->>>>>>> c99556a6
   </ItemGroup>
   <ItemGroup>
     <ProjectReference Include="..\Compositor\Composition.csproj" />
