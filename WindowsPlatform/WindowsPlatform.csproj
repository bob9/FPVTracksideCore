<Project Sdk="Microsoft.NET.Sdk">


	<PropertyGroup>
		<OutputType>Library</OutputType>
		<TargetFramework>net9.0-windows</TargetFramework>
		<ApplicationIcon />
		<Platforms>x64</Platforms>
		<StartupObject />
<<<<<<< HEAD
		<Version>2.1.0.3</Version>
		<usewpf>true</usewpf>
		<EnableWindowsTargeting>true</EnableWindowsTargeting>
=======
		<Version>2.0.70.4</Version>
		<usewpf>true</usewpf>	
>>>>>>> c99556a6
	</PropertyGroup>


	<ItemGroup>
		<PackageReference Include="MonoGame.Framework.WindowsDX" Version="3.8.4" />
		<PackageReference Include="System.Net.NameResolution" Version="4.3.0" />
	  <PackageReference Include="System.Speech" Version="6.0.0" />
	</ItemGroup>


	<ItemGroup>
	  <ProjectReference Include="..\Compositor\Composition.csproj" />
	  <ProjectReference Include="..\ffmpegMediaPlatform\FfmpegMediaPlatform.csproj" />
	  <ProjectReference Include="..\ImageServer\ImageServer.csproj" />
	  <ProjectReference Include="..\RaceLib\RaceLib.csproj" />
	  <ProjectReference Include="..\Tools\Tools.csproj" />
	  <ProjectReference Include="..\UI\UI.csproj" />
	  <ProjectReference Include="..\WinFormsGraphicsDevice\WinFormsGraphicsDevice.csproj" />
	</ItemGroup>


	<ItemGroup>
	  <Compile Update="GDI\GDILayerStackControl.cs">
	    <SubType>Component</SubType>
	  </Compile>
	  <Compile Update="LayerStackControl.cs" />
	  <Compile Update="LayerStackForm.cs" />
	  <Compile Update="Properties\Settings.Designer.cs">
	    <DesignTimeSharedInput>True</DesignTimeSharedInput>
	    <AutoGen>True</AutoGen>
	    <DependentUpon>Settings.settings</DependentUpon>
	  </Compile>
	</ItemGroup>


	<ItemGroup>
	  <None Update="Properties\Settings.settings">
	    <Generator>SettingsSingleFileGenerator</Generator>
	    <LastGenOutput>Settings.Designer.cs</LastGenOutput>
	  </None>
	</ItemGroup>

</Project><|MERGE_RESOLUTION|>--- conflicted
+++ resolved
@@ -7,14 +7,9 @@
 		<ApplicationIcon />
 		<Platforms>x64</Platforms>
 		<StartupObject />
-<<<<<<< HEAD
 		<Version>2.1.0.3</Version>
 		<usewpf>true</usewpf>
 		<EnableWindowsTargeting>true</EnableWindowsTargeting>
-=======
-		<Version>2.0.70.4</Version>
-		<usewpf>true</usewpf>	
->>>>>>> c99556a6
 	</PropertyGroup>
 
 
